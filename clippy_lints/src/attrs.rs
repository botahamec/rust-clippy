--- conflicted
+++ resolved
@@ -183,13 +183,8 @@
     }
 }
 
-<<<<<<< HEAD
-fn is_relevant_block(tcx: ty::TyCtxt, tables: &ty::TypeckTables, block: &Block) -> bool {
+fn is_relevant_block(tcx: TyCtxt, tables: &ty::TypeckTables, block: &Block) -> bool {
     if let Some(stmt) = block.stmts.first() {
-=======
-fn is_relevant_block(tcx: TyCtxt, tables: &ty::TypeckTables, block: &Block) -> bool {
-    for stmt in &block.stmts {
->>>>>>> 55cb63ad
         match stmt.node {
             StmtDecl(_, _) => true,
             StmtExpr(ref expr, _) |
